--- conflicted
+++ resolved
@@ -145,30 +145,6 @@
                 </div>
             </div>
         </div>
-
-<<<<<<< HEAD
-        <!-- Test: put data model list here -->
-        <div ng-include="'partials/dataModel/model_list.html'" ng-controller="DataModelListCtrl"></div>
-
-
-=======
-    <div>
-        <script type="text/ng-template" id="addHiveTable.html">
-            <div class="modal-header">
-                <h4>Load Hive Table Metadata</h4>
-            </div>
-            <div class="modal-body">
-                <span><strong>Project: </strong>{{ $parent.projectName!=null?$parent.projectName:'NULL'}}</span>
-                <label for="tables"> Table Names:(Seperate with comma)</label>
-                <textarea ng-model="$parent.tableNames" class="form-control" id="tables"
-                          placeholder="table1,table2  By default,system will choose 'Default' as database,you can specify database like this 'database.table'"></textarea>
-            </div>
-            <div class="modal-footer">
-                <button class="btn btn-primary" ng-click="add()">Sync</button>
-                <button class="btn btn-primary" ng-click="cancel()">Cancel</button>
-            </div>
-        </script>
->>>>>>> 146e7e17
     </div>
 
     <script type="text/ng-template" id="addHiveTable.html">
@@ -176,7 +152,7 @@
             <h4>Load Hive Table Metadata</h4>
         </div>
         <div class="modal-body">
-            <span><strong>Project: </strong>{{ $parent.projectName }}</span>
+            <span><strong>Project: </strong>{{ $parent.projectName!=null?$parent.projectName:'NULL'}}</span>
             <label for="tables"> Table Names:(Seperate with comma)</label>
             <textarea ng-model="$parent.tableNames" class="form-control" id="tables"
                       placeholder="table1,table2  By default,system will choose 'Default' as database,you can specify database like this 'database.table'"></textarea>
@@ -186,7 +162,6 @@
             <button class="btn btn-primary" ng-click="cancel()">Cancel</button>
         </div>
     </script>
-
 </div>
 
 <div ng-include="'partials/projects/project_create.html'"></div>