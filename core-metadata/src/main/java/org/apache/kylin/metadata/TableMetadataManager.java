/*
 * Licensed to the Apache Software Foundation (ASF) under one
 * or more contributor license agreements.  See the NOTICE file
 * distributed with this work for additional information
 * regarding copyright ownership.  The ASF licenses this file
 * to you under the Apache License, Version 2.0 (the
 * "License"); you may not use this file except in compliance
 * with the License.  You may obtain a copy of the License at
 * 
 *     http://www.apache.org/licenses/LICENSE-2.0
 * 
 * Unless required by applicable law or agreed to in writing, software
 * distributed under the License is distributed on an "AS IS" BASIS,
 * WITHOUT WARRANTIES OR CONDITIONS OF ANY KIND, either express or implied.
 * See the License for the specific language governing permissions and
 * limitations under the License.
*/

package org.apache.kylin.metadata;

import java.io.IOException;
import java.io.InputStream;
import java.util.HashMap;
import java.util.LinkedHashMap;
import java.util.List;
import java.util.Map;
import java.util.Set;
import java.util.UUID;

import org.apache.kylin.common.KylinConfig;
import org.apache.kylin.common.persistence.JsonSerializer;
import org.apache.kylin.common.persistence.RawResource;
import org.apache.kylin.common.persistence.ResourceStore;
import org.apache.kylin.common.persistence.Serializer;
import org.apache.kylin.common.util.AutoReadWriteLock;
import org.apache.kylin.common.util.AutoReadWriteLock.AutoLock;
import org.apache.kylin.common.util.JsonUtil;
import org.apache.kylin.common.util.Pair;
import org.apache.kylin.metadata.cachesync.Broadcaster;
import org.apache.kylin.metadata.cachesync.Broadcaster.Event;
import org.apache.kylin.metadata.cachesync.CachedCrudAssist;
import org.apache.kylin.metadata.cachesync.CaseInsensitiveStringCache;
import org.apache.kylin.metadata.model.ExternalFilterDesc;
import org.apache.kylin.metadata.model.TableDesc;
import org.apache.kylin.metadata.model.TableExtDesc;
import org.apache.kylin.metadata.project.ProjectInstance;
import org.apache.kylin.metadata.project.ProjectManager;
import org.slf4j.Logger;
import org.slf4j.LoggerFactory;

import com.google.common.collect.Lists;
import com.google.common.collect.Maps;

/**
 */
public class TableMetadataManager {

    @SuppressWarnings("unused")
    private static final Logger logger = LoggerFactory.getLogger(TableMetadataManager.class);

    private static final Serializer<TableExtDesc> TABLE_EXT_SERIALIZER = new JsonSerializer<TableExtDesc>(
            TableExtDesc.class);

    public static TableMetadataManager getInstance(KylinConfig config) {
        return config.getManager(TableMetadataManager.class);
    }

    // called by reflection
    static TableMetadataManager newInstance(KylinConfig config) throws IOException {
        return new TableMetadataManager(config);
    }

    // ============================================================================

    private KylinConfig config;

    // table name ==> SourceTable
    private CaseInsensitiveStringCache<TableDesc> srcTableMap;
    private CachedCrudAssist<TableDesc> srcTableCrud;
    private AutoReadWriteLock srcTableMapLock = new AutoReadWriteLock();

    // name => SourceTableExt
    private CaseInsensitiveStringCache<TableExtDesc> srcExtMap;
    private CachedCrudAssist<TableExtDesc> srcExtCrud;
    private AutoReadWriteLock srcExtMapLock = new AutoReadWriteLock();

    // name => ExternalFilterDesc
    private CaseInsensitiveStringCache<ExternalFilterDesc> extFilterMap;
    private CachedCrudAssist<ExternalFilterDesc> extFilterCrud;
    private AutoReadWriteLock extFilterMapLock = new AutoReadWriteLock();

    private TableMetadataManager(KylinConfig cfg) throws IOException {
        this.config = cfg;

        initSrcTable();
        initSrcExt();
        initExtFilter();
    }

    public KylinConfig getConfig() {
        return config;
    }

    public ResourceStore getStore() {
        return ResourceStore.getStore(this.config);
    }

    // ============================================================================
    // TableDesc methods
    // ============================================================================

    private void initSrcTable() throws IOException {
        this.srcTableMap = new CaseInsensitiveStringCache<>(config, "table");
        this.srcTableCrud = new CachedCrudAssist<TableDesc>(getStore(), ResourceStore.TABLE_RESOURCE_ROOT,
                TableDesc.class, srcTableMap) {
            @Override
            protected TableDesc initEntityAfterReload(TableDesc t, String resourceName) {
                String prj = TableDesc.parseResourcePath(resourceName).getSecond();
                t.init(prj);
                return t;
            }
        };
        srcTableCrud.reloadAll();
        Broadcaster.getInstance(config).registerListener(new SrcTableSyncListener(), "table");
    }

    private class SrcTableSyncListener extends Broadcaster.Listener {
        @Override
        public void onEntityChange(Broadcaster broadcaster, String entity, Event event, String cacheKey)
                throws IOException {
            try (AutoLock lock = srcTableMapLock.lockForWrite()) {
                if (event == Event.DROP)
                    srcTableMap.removeLocal(cacheKey);
                else
                    srcTableCrud.reloadQuietly(cacheKey);
            }

            Pair<String, String> pair = TableDesc.parseResourcePath(cacheKey);
            String table = pair.getFirst();
            String prj = pair.getSecond();

            if (prj == null) {
                for (ProjectInstance p : ProjectManager.getInstance(config).findProjectsByTable(table)) {
                    broadcaster.notifyProjectSchemaUpdate(p.getName());
                }
            } else {
                broadcaster.notifyProjectSchemaUpdate(prj);
            }
        }
    }

    public List<TableDesc> listAllTables(String prj) {
        try (AutoLock lock = srcTableMapLock.lockForWrite()) {
            return Lists.newArrayList(getAllTablesMap(prj).values());
        }
    }

    public Map<String, TableDesc> getAllTablesMap(String prj) {
        // avoid cyclic locks
        ProjectInstance project = (prj == null) ? null : ProjectManager.getInstance(config).getProject(prj);
        
        try (AutoLock lock = srcTableMapLock.lockForWrite()) {
            //TODO prj == null case is now only used by test case and CubeMetaIngester
            //should refactor these test case and tool ASAP and stop supporting null case
            if (prj == null) {
                Map<String, TableDesc> globalTables = new LinkedHashMap<>();

<<<<<<< HEAD
                for (TableDesc t : srcTableMap.values()) {
                    globalTables.put(t.getIdentity(), t);
                }
                return globalTables;
            }

            Set<String> prjTableNames = project.getTables();
=======
        TableDesc result = srcTableMap.get(mapKey(tableName, prj));
        if (result == null)
            result = srcTableMap.get(mapKey(tableName, null));
>>>>>>> 5f2eff68

            Map<String, TableDesc> ret = new LinkedHashMap<>();
            for (String tableName : prjTableNames) {
                String tableIdentity = getTableIdentity(tableName);
                ret.put(tableIdentity, getProjectSpecificTableDesc(tableIdentity, prj));
            }
            return ret;
        }
    }

    /**
     * Get TableDesc by name
     */
    public TableDesc getTableDesc(String tableName, String prj) {
        try (AutoLock lock = srcTableMapLock.lockForWrite()) {
            return getProjectSpecificTableDesc(getTableIdentity(tableName), prj);
        }
    }

    /**
     * Make sure the returned table desc is project-specific.
     * 
     * All locks on srcTableMapLock are WRITE LOCKS because of this method!!
     */
    private TableDesc getProjectSpecificTableDesc(String fullTableName, String prj) {
        String key = mapKey(fullTableName, prj);
        TableDesc result = srcTableMap.get(key);

        if (result == null) {
            try (AutoLock lock = srcTableMapLock.lockForWrite()) {
                result = srcTableMap.get(mapKey(fullTableName, null));
                if (result != null) {
                    result = new TableDesc(result);// deep copy of global tabledesc

                    result.setLastModified(0);
                    result.setProject(prj);
                    result.setBorrowedFromGlobal(true);

                    srcTableMap.putLocal(key, result);
                }
            }
        }
        return result;
    }

    /**
     * some legacy table name may not have DB prefix
     */
    private String getTableIdentity(String tableName) {
        if (!tableName.contains("."))
            return "DEFAULT." + tableName.toUpperCase();
        else
            return tableName.toUpperCase();
    }

    public void saveSourceTable(TableDesc srcTable, String prj) throws IOException {
        try (AutoLock lock = srcTableMapLock.lockForWrite()) {
            srcTable.init(prj);
            srcTableCrud.save(srcTable);
        }
    }

    public void removeSourceTable(String tableIdentity, String prj) throws IOException {
        try (AutoLock lock = srcTableMapLock.lockForWrite()) {
            TableDesc t = getTableDesc(tableIdentity, prj);
            if (t == null)
                return;

            srcTableCrud.delete(t);
        }
    }

    /**
     * the project-specific table desc will be expand by computed columns from the projects' models
     * when the projects' model list changed, project-specific table should be reset and get expanded
     * again
     */
    public void resetProjectSpecificTableDesc(String prj) throws IOException {
        // avoid cyclic locks
        ProjectInstance project = ProjectManager.getInstance(config).getProject(prj);
        
        try (AutoLock lock = srcTableMapLock.lockForWrite()) {
            for (String tableName : project.getTables()) {
                String tableIdentity = getTableIdentity(tableName);
                String key = mapKey(tableIdentity, prj);
                TableDesc originTableDesc = srcTableMap.get(key);
                if (originTableDesc == null) {
                    continue;
                }

                if (originTableDesc.isBorrowedFromGlobal()) {
                    srcTableMap.removeLocal(key);//delete it so that getProjectSpecificTableDesc will create again
                } else {
                    srcTableCrud.reload(key);
                }
            }
        }
    }

    private String mapKey(String identity, String prj) {
        return TableDesc.makeResourceName(identity, prj);
    }

    // ============================================================================
    // TableExtDesc methods
    // ============================================================================

    private void initSrcExt() throws IOException {
        this.srcExtMap = new CaseInsensitiveStringCache<>(config, "table_ext");
        this.srcExtCrud = new CachedCrudAssist<TableExtDesc>(getStore(), ResourceStore.TABLE_EXD_RESOURCE_ROOT,
                TableExtDesc.class, srcExtMap) {
            @Override
            protected TableExtDesc initEntityAfterReload(TableExtDesc t, String resourceName) {
                // convert old tableExt json to new one
                if (t.getIdentity() == null) {
                    t = convertOldTableExtToNewer(resourceName);
                }

                String prj = TableDesc.parseResourcePath(resourceName).getSecond();
                t.init(prj);
                return t;
            }
        };
        srcExtCrud.reloadAll();
        Broadcaster.getInstance(config).registerListener(new SrcTableExtSyncListener(), "table_ext");
    }

    private class SrcTableExtSyncListener extends Broadcaster.Listener {
        @Override
        public void onEntityChange(Broadcaster broadcaster, String entity, Event event, String cacheKey)
                throws IOException {
            try (AutoLock lock = srcExtMapLock.lockForWrite()) {
                if (event == Event.DROP)
                    srcExtMap.removeLocal(cacheKey);
                else
                    srcExtCrud.reloadQuietly(cacheKey);
            }
        }
    }

    /**
     * Get table extended info. Keys are defined in {@link MetadataConstants}
     * 
     * @param tableName
     * @return
     */
    public TableExtDesc getTableExt(String tableName, String prj) {
        TableDesc t = getTableDesc(tableName, prj);
        if (t == null)
            return null;

        return getTableExt(t);
    }

    public TableExtDesc getTableExt(TableDesc t) {
        try (AutoLock lock = srcExtMapLock.lockForRead()) {
            TableExtDesc result = srcExtMap.get(mapKey(t.getIdentity(), t.getProject()));

            if (null == result) {
                //TODO: notice the table ext is not project-specific, seems not necessary at all
                result = srcExtMap.get(mapKey(t.getIdentity(), null));
            }

            // avoid returning null, since the TableDesc exists
            if (null == result) {
                result = new TableExtDesc();
                result.setIdentity(t.getIdentity());
                result.setUuid(UUID.randomUUID().toString());
                result.setLastModified(0);
                result.init(t.getProject());
                srcExtMap.putLocal(mapKey(t.getIdentity(), t.getProject()), result);
            }
            return result;
        }
    }

    public void saveTableExt(TableExtDesc tableExt, String prj) throws IOException {
        try (AutoLock lock = srcExtMapLock.lockForWrite()) {
            if (tableExt.getUuid() == null || tableExt.getIdentity() == null) {
                throw new IllegalArgumentException();
            }

            // updating a legacy global table
            if (tableExt.getProject() == null) {
                if (getTableExt(tableExt.getIdentity(), prj).getProject() != null)
                    throw new IllegalStateException(
                            "Updating a legacy global TableExtDesc while a project level version exists: "
                                    + tableExt.getIdentity() + ", " + prj);
                prj = tableExt.getProject();
            }

            tableExt.init(prj);

            // what is this doing??
            String path = TableExtDesc.concatResourcePath(tableExt.getIdentity(), prj);
            ResourceStore store = getStore();
            TableExtDesc t = store.getResource(path, TableExtDesc.class, TABLE_EXT_SERIALIZER);
            if (t != null && t.getIdentity() == null)
                store.deleteResource(path);

            srcExtCrud.save(tableExt);
        }
    }

    public void removeTableExt(String tableName, String prj) throws IOException {
        try (AutoLock lock = srcExtMapLock.lockForWrite()) {
            // note, here assume always delete TableExtDesc first, then TableDesc
            TableExtDesc t = getTableExt(tableName, prj);
            if (t == null)
                return;

            srcExtCrud.delete(t);
        }
    }

    private TableExtDesc convertOldTableExtToNewer(String resourceName) {
        ResourceStore store = getStore();
        Map<String, String> attrs = Maps.newHashMap();

        try {
            RawResource res = store.getResource(
                    ResourceStore.TABLE_EXD_RESOURCE_ROOT + "/" + resourceName + MetadataConstants.FILE_SURFIX);

            InputStream is = res.inputStream;
            try {
                attrs.putAll(JsonUtil.readValue(is, HashMap.class));
            } finally {
                if (is != null)
                    is.close();
            }
        } catch (IOException ex) {
            throw new RuntimeException(ex);
        }

        String cardinality = attrs.get(MetadataConstants.TABLE_EXD_CARDINALITY);

        // parse table identity from file name
        String tableIdentity = TableDesc.parseResourcePath(resourceName).getFirst();
        TableExtDesc result = new TableExtDesc();
        result.setIdentity(tableIdentity);
        result.setUuid(UUID.randomUUID().toString());
        result.setLastModified(0);
        result.setCardinality(cardinality);
        return result;
    }

    // ============================================================================
    // ExternalFilterDesc methods
    // ============================================================================

    private void initExtFilter() throws IOException {
        this.extFilterMap = new CaseInsensitiveStringCache<>(config, "external_filter");
        this.extFilterCrud = new CachedCrudAssist<ExternalFilterDesc>(getStore(),
                ResourceStore.EXTERNAL_FILTER_RESOURCE_ROOT, ExternalFilterDesc.class, extFilterMap) {
            @Override
            protected ExternalFilterDesc initEntityAfterReload(ExternalFilterDesc t, String resourceName) {
                return t; // noop
            }
        };
        extFilterCrud.reloadAll();
        Broadcaster.getInstance(config).registerListener(new ExtFilterSyncListener(), "external_filter");
    }

    private class ExtFilterSyncListener extends Broadcaster.Listener {
        @Override
        public void onEntityChange(Broadcaster broadcaster, String entity, Event event, String cacheKey)
                throws IOException {
            try (AutoLock lock = extFilterMapLock.lockForWrite()) {
                if (event == Event.DROP)
                    extFilterMap.removeLocal(cacheKey);
                else
                    extFilterCrud.reloadQuietly(cacheKey);
            }
        }
    }

    public List<ExternalFilterDesc> listAllExternalFilters() {
        try (AutoLock lock = extFilterMapLock.lockForRead()) {
            return Lists.newArrayList(extFilterMap.values());
        }
    }

    public ExternalFilterDesc getExtFilterDesc(String filterTableName) {
        try (AutoLock lock = extFilterMapLock.lockForRead()) {
            ExternalFilterDesc result = extFilterMap.get(filterTableName);
            return result;
        }
    }

    public void saveExternalFilter(ExternalFilterDesc desc) throws IOException {
        try (AutoLock lock = extFilterMapLock.lockForWrite()) {
            extFilterCrud.save(desc);
        }
    }

    public void removeExternalFilter(String name) throws IOException {
        try (AutoLock lock = extFilterMapLock.lockForWrite()) {
            extFilterCrud.delete(name);
        }
    }

}<|MERGE_RESOLUTION|>--- conflicted
+++ resolved
@@ -58,6 +58,8 @@
     @SuppressWarnings("unused")
     private static final Logger logger = LoggerFactory.getLogger(TableMetadataManager.class);
 
+    public static final Serializer<TableDesc> TABLE_SERIALIZER = new JsonSerializer<TableDesc>(TableDesc.class);
+    
     private static final Serializer<TableExtDesc> TABLE_EXT_SERIALIZER = new JsonSerializer<TableExtDesc>(
             TableExtDesc.class);
 
@@ -165,7 +167,6 @@
             if (prj == null) {
                 Map<String, TableDesc> globalTables = new LinkedHashMap<>();
 
-<<<<<<< HEAD
                 for (TableDesc t : srcTableMap.values()) {
                     globalTables.put(t.getIdentity(), t);
                 }
@@ -173,11 +174,6 @@
             }
 
             Set<String> prjTableNames = project.getTables();
-=======
-        TableDesc result = srcTableMap.get(mapKey(tableName, prj));
-        if (result == null)
-            result = srcTableMap.get(mapKey(tableName, null));
->>>>>>> 5f2eff68
 
             Map<String, TableDesc> ret = new LinkedHashMap<>();
             for (String tableName : prjTableNames) {
