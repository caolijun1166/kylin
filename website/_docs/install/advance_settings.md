--- conflicted
+++ resolved
@@ -31,10 +31,9 @@
 
 ### Use LZO for HBase compression
 
-<<<<<<< HEAD
 You'll need to stop Kylin first by running `./kylin.sh stop`, and then modify $KYLIN_HOME/conf/kylin_job_conf.xml by uncommenting some configuration entries related to LZO compression. 
 After this, you need to run `./kylin.sh start` to start Kylin again. Now Kylin will use LZO to compress MR outputs and hbase tables.
-=======
+
 Goto $KYLIN_HOME/conf/kylin.properties, change kylin.hbase.default.compression.codec=snappy to kylin.hbase.default.compression.codec=lzo
 
 ### Use LZO for MR jobs
@@ -44,8 +43,6 @@
 ### Restart Kylin
 
 Start Kylin again. Now Kylin will use LZO to compress MR outputs and HBase tables.
->>>>>>> a6b0df91
-
 
 ## Enable LDAP authentication
 
