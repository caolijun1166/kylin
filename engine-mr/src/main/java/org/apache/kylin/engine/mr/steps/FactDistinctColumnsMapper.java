/*
 * Licensed to the Apache Software Foundation (ASF) under one
 * or more contributor license agreements.  See the NOTICE file
 * distributed with this work for additional information
 * regarding copyright ownership.  The ASF licenses this file
 * to you under the Apache License, Version 2.0 (the
 * "License"); you may not use this file except in compliance
 * with the License.  You may obtain a copy of the License at
 * 
 *     http://www.apache.org/licenses/LICENSE-2.0
 * 
 * Unless required by applicable law or agreed to in writing, software
 * distributed under the License is distributed on an "AS IS" BASIS,
 * WITHOUT WARRANTIES OR CONDITIONS OF ANY KIND, either express or implied.
 * See the License for the specific language governing permissions and
 * limitations under the License.
*/

package org.apache.kylin.engine.mr.steps;

import java.io.IOException;
import java.nio.ByteBuffer;
import java.util.Arrays;
import java.util.Collection;
import java.util.Set;
import java.util.concurrent.BlockingQueue;
import java.util.concurrent.LinkedBlockingQueue;

import org.apache.hadoop.io.Text;
import org.apache.kylin.common.KylinVersion;
import org.apache.kylin.common.util.Bytes;
import org.apache.kylin.common.util.StringUtil;
import org.apache.kylin.cube.cuboid.CuboidUtil;
import org.apache.kylin.engine.mr.common.BatchConstants;
import org.apache.kylin.engine.mr.common.StatisticsDecisionUtil;
import org.apache.kylin.measure.BufferedMeasureCodec;
import org.apache.kylin.measure.hllc.HLLCounter;
import org.apache.kylin.measure.hllc.RegisterType;
import org.apache.kylin.metadata.datatype.DataType;
import org.apache.kylin.metadata.model.TblColRef;
import org.slf4j.Logger;
import org.slf4j.LoggerFactory;

import com.google.common.collect.Sets;
import com.google.common.hash.HashFunction;
import com.google.common.hash.Hasher;
import com.google.common.hash.Hashing;

/**
 */
public class FactDistinctColumnsMapper<KEYIN> extends FactDistinctColumnsMapperBase<KEYIN, Object> {

    private static final Logger logger = LoggerFactory.getLogger(FactDistinctColumnsMapper.class);

    public static enum RawDataCounter {
        BYTES
    }

<<<<<<< HEAD
    protected CuboidScheduler cuboidScheduler = null;
=======
    protected boolean collectStatistics = false;
>>>>>>> 5f2eff68
    protected int nRowKey;
    private Integer[][] allCuboidsBitSet = null;
    private HLLCounter[] allCuboidsHLL = null;
    private Long[] cuboidIds;
    private int rowCount = 0;
    private int samplingPercentage;
    private ByteBuffer tmpbuf;

    private CuboidStatCalculator[] cuboidStatCalculators;

    private static final Text EMPTY_TEXT = new Text();
    public static final byte MARK_FOR_PARTITION_COL = (byte) 0xFE;
    public static final byte MARK_FOR_HLL = (byte) 0xFF;

    private int partitionColumnIndex = -1;
    private boolean needFetchPartitionCol = true;

    private SelfDefineSortableKey sortableKey = new SelfDefineSortableKey();

    @Override
    protected void doSetup(Context context) throws IOException {
        super.doSetup(context);
        tmpbuf = ByteBuffer.allocate(4096);
<<<<<<< HEAD
        samplingPercentage = Integer
                .parseInt(context.getConfiguration().get(BatchConstants.CFG_STATISTICS_SAMPLING_PERCENT));
        cuboidScheduler = cubeDesc.getInitialCuboidScheduler();
        nRowKey = cubeDesc.getRowkey().getRowKeyColumns().length;

        List<Long> cuboidIdList = Lists.newArrayList();
        List<Integer[]> allCuboidsBitSetList = Lists.newArrayList();
        addCuboidBitSet(baseCuboidId, allCuboidsBitSetList, cuboidIdList);

        allCuboidsBitSet = allCuboidsBitSetList.toArray(new Integer[cuboidIdList.size()][]);
        cuboidIds = cuboidIdList.toArray(new Long[cuboidIdList.size()]);

        allCuboidsHLL = new HLLCounter[cuboidIds.length];
        for (int i = 0; i < cuboidIds.length; i++) {
            allCuboidsHLL[i] = new HLLCounter(cubeDesc.getConfig().getCubeStatsHLLPrecision(), RegisterType.DENSE);
        }

        TblColRef partitionColRef = cubeDesc.getModel().getPartitionDesc().getPartitionDateColumnRef();
        if (partitionColRef != null) {
            partitionColumnIndex = intermediateTableDesc.getColumnIndex(partitionColRef);
        }

        // check whether need fetch the partition col values
        if (partitionColumnIndex < 0) {
            // if partition col not on cube, no need
            needFetchPartitionCol = false;
        } else {
            needFetchPartitionCol = true;
        }
        //for KYLIN-2518 backward compatibility
        if (KylinVersion.isBefore200(cubeDesc.getVersion())) {
            isUsePutRowKeyToHllNewAlgorithm = false;
            hf = Hashing.murmur3_32();
            logger.info("Found KylinVersion : {}. Use old algorithm for cuboid sampling.", cubeDesc.getVersion());
        } else {
            isUsePutRowKeyToHllNewAlgorithm = true;
            rowHashCodesLong = new long[nRowKey];
            hf = Hashing.murmur3_128();
            logger.info(
                    "Found KylinVersion : {}. Use new algorithm for cuboid sampling. About the details of the new algorithm, please refer to KYLIN-2518",
                    cubeDesc.getVersion());
        }

    }
=======
        collectStatistics = Boolean.parseBoolean(context.getConfiguration().get(BatchConstants.CFG_STATISTICS_ENABLED));
        if (collectStatistics) {
            samplingPercentage = Integer
                    .parseInt(context.getConfiguration().get(BatchConstants.CFG_STATISTICS_SAMPLING_PERCENT));
            nRowKey = cubeDesc.getRowkey().getRowKeyColumns().length;

            Set<Long> cuboidIdSet = Sets.newHashSet(cubeSeg.getCuboidScheduler().getAllCuboidIds());
            if (StatisticsDecisionUtil.isAbleToOptimizeCubingPlan(cubeSeg)) {
                // For cube planner, for every prebuilt cuboid, its related row count stats should be calculated
                // If the precondition for trigger cube planner phase one is satisfied, we need to calculate row count stats for mandatory cuboids.
                cuboidIdSet.addAll(cubeSeg.getCubeDesc().getMandatoryCuboids());
            }
            cuboidIds = cuboidIdSet.toArray(new Long[cuboidIdSet.size()]);
            allCuboidsBitSet = CuboidUtil.getCuboidBitSet(cuboidIds, nRowKey);

            allCuboidsHLL = new HLLCounter[cuboidIds.length];
            for (int i = 0; i < cuboidIds.length; i++) {
                allCuboidsHLL[i] = new HLLCounter(cubeDesc.getConfig().getCubeStatsHLLPrecision(), RegisterType.DENSE);
            }

            TblColRef partitionColRef = cubeDesc.getModel().getPartitionDesc().getPartitionDateColumnRef();
            if (partitionColRef != null) {
                partitionColumnIndex = intermediateTableDesc.getColumnIndex(partitionColRef);
            }

            // check whether need fetch the partition col values
            if (partitionColumnIndex < 0) {
                // if partition col not on cube, no need
                needFetchPartitionCol = false;
            } else {
                needFetchPartitionCol = true;
            }
            //for KYLIN-2518 backward compatibility
            boolean isUsePutRowKeyToHllNewAlgorithm;
            if (KylinVersion.isBefore200(cubeDesc.getVersion())) {
                isUsePutRowKeyToHllNewAlgorithm = false;
                logger.info("Found KylinVersion : {}. Use old algorithm for cuboid sampling.", cubeDesc.getVersion());
            } else {
                isUsePutRowKeyToHllNewAlgorithm = true;
                logger.info(
                        "Found KylinVersion : {}. Use new algorithm for cuboid sampling. About the details of the new algorithm, please refer to KYLIN-2518",
                        cubeDesc.getVersion());
            }
>>>>>>> 5f2eff68

            int calculatorNum = getStatsThreadNum(cuboidIds.length);
            cuboidStatCalculators = new CuboidStatCalculator[calculatorNum];
            int splitSize = cuboidIds.length / calculatorNum;
            if (splitSize <= 0) {
                splitSize = 1;
            }
            for (int i = 0; i < calculatorNum; i++) {
                HLLCounter[] cuboidsHLLSplit;
                Integer[][] cuboidsBitSetSplit;
                Long[] cuboidIdSplit;
                int start = i * splitSize;
                if (start >= cuboidIds.length) {
                    break;
                }
                int end = (i + 1) * splitSize;
                if (i == calculatorNum - 1) {// last split
                    end = cuboidIds.length;
                }

                cuboidsHLLSplit = Arrays.copyOfRange(allCuboidsHLL, start, end);
                cuboidsBitSetSplit = Arrays.copyOfRange(allCuboidsBitSet, start, end);
                cuboidIdSplit = Arrays.copyOfRange(cuboidIds, start, end);
                CuboidStatCalculator calculator = new CuboidStatCalculator(i,
                        intermediateTableDesc.getRowKeyColumnIndexes(), cuboidIdSplit, cuboidsBitSetSplit,
                        isUsePutRowKeyToHllNewAlgorithm, cuboidsHLLSplit);
                cuboidStatCalculators[i] = calculator;
                calculator.start();
            }
        }
    }

    private int getStatsThreadNum(int cuboidNum) {
        int unitNum = cubeDesc.getConfig().getCuboidNumberPerStatsCalculator();
        if (unitNum <= 0) {
            logger.warn("config from getCuboidNumberPerStatsCalculator() " + unitNum + " is should larger than 0");
            logger.info("Will use single thread for cuboid statistics calculation");
            return 1;
        }

        int maxCalculatorNum = cubeDesc.getConfig().getCuboidStatsCalculatorMaxNumber();
        int calculatorNum = (cuboidNum - 1) / unitNum + 1;
        if (calculatorNum > maxCalculatorNum) {
            calculatorNum = maxCalculatorNum;
        }
        return calculatorNum;
    }

    @Override
    public void doMap(KEYIN key, Object record, Context context) throws IOException, InterruptedException {
        Collection<String[]> rowCollection = flatTableInputFormat.parseMapperInput(record);

        for (String[] row : rowCollection) {
            context.getCounter(RawDataCounter.BYTES).increment(countSizeInBytes(row));
            for (int i = 0; i < dictCols.size(); i++) {
                String fieldValue = row[dictionaryColumnIndex[i]];
                if (fieldValue == null)
                    continue;

                int reducerIndex;
                if (uhcIndex[i] == 0) {
                    //for the normal dictionary column
                    reducerIndex = columnIndexToReducerBeginId.get(i);
                } else {
                    //for the uhc
                    reducerIndex = columnIndexToReducerBeginId.get(i)
                            + (fieldValue.hashCode() & 0x7fffffff) % uhcReducerCount;
                }

                tmpbuf.clear();
                byte[] valueBytes = Bytes.toBytes(fieldValue);
                int size = valueBytes.length + 1;
                if (size >= tmpbuf.capacity()) {
                    tmpbuf = ByteBuffer.allocate(countNewSize(tmpbuf.capacity(), size));
                }
                tmpbuf.put(Bytes.toBytes(reducerIndex)[3]);
                tmpbuf.put(valueBytes);
                outputKey.set(tmpbuf.array(), 0, tmpbuf.position());
                DataType type = dictCols.get(i).getType();
                sortableKey.init(outputKey, type);
                //judge type
                context.write(sortableKey, EMPTY_TEXT);

                // log a few rows for troubleshooting
                if (rowCount < 10) {
                    logger.info(
                            "Sample output: " + dictCols.get(i) + " '" + fieldValue + "' => reducer " + reducerIndex);
                }
            }

<<<<<<< HEAD
            if (rowCount % 100 < samplingPercentage) {
                if (isUsePutRowKeyToHllNewAlgorithm) {
                    putRowKeyToHLLNew(row);
                } else {
                    putRowKeyToHLLOld(row);
=======
            if (collectStatistics) {
                if (rowCount % 100 < samplingPercentage) {
                    putRowKeyToHLL(row);
>>>>>>> 5f2eff68
                }
            }

            if (needFetchPartitionCol == true) {
                String fieldValue = row[partitionColumnIndex];
                if (fieldValue != null) {
                    tmpbuf.clear();
                    byte[] valueBytes = Bytes.toBytes(fieldValue);
                    int size = valueBytes.length + 1;
                    if (size >= tmpbuf.capacity()) {
                        tmpbuf = ByteBuffer.allocate(countNewSize(tmpbuf.capacity(), size));
                    }
                    tmpbuf.put(MARK_FOR_PARTITION_COL);
                    tmpbuf.put(valueBytes);
                    outputKey.set(tmpbuf.array(), 0, tmpbuf.position());
                    sortableKey.init(outputKey, (byte) 0);
                    context.write(sortableKey, EMPTY_TEXT);
                }
            }
            rowCount++;
        }
    }

    private void putRowKeyToHLL(String[] row) {
        for (CuboidStatCalculator cuboidStatCalculator : cuboidStatCalculators) {
            cuboidStatCalculator.putRow(row);
        }
    }

    private long countSizeInBytes(String[] row) {
        int size = 0;
        for (String s : row) {
            size += s == null ? 1 : StringUtil.utf8Length(s);
            size++; // delimiter
        }
        return size;
    }

    @Override
    protected void doCleanup(Context context) throws IOException, InterruptedException {
        if (collectStatistics) {
            ByteBuffer hllBuf = ByteBuffer.allocate(BufferedMeasureCodec.DEFAULT_BUFFER_SIZE);
            // output each cuboid's hll to reducer, key is 0 - cuboidId
            for (CuboidStatCalculator cuboidStatCalculator : cuboidStatCalculators) {
                cuboidStatCalculator.waitForCompletion();
            }
            for (CuboidStatCalculator cuboidStatCalculator : cuboidStatCalculators) {
                Long[] cuboidIds = cuboidStatCalculator.getCuboidIds();
                HLLCounter[] cuboidsHLL = cuboidStatCalculator.getHLLCounters();
                HLLCounter hll;

                for (int i = 0; i < cuboidIds.length; i++) {
                    hll = cuboidsHLL[i];
                    tmpbuf.clear();
                    tmpbuf.put(MARK_FOR_HLL); // one byte
                    tmpbuf.putLong(cuboidIds[i]);
                    outputKey.set(tmpbuf.array(), 0, tmpbuf.position());
                    hllBuf.clear();
                    hll.writeRegisters(hllBuf);
                    outputValue.set(hllBuf.array(), 0, hllBuf.position());
                    sortableKey.init(outputKey, (byte) 0);
                    context.write(sortableKey, outputValue);
                }
            }
        }
    }

    private int countNewSize(int oldSize, int dataSize) {
        int newSize = oldSize * 2;
        while (newSize < dataSize) {
            newSize = newSize * 2;
        }
        return newSize;
    }

    public static class CuboidStatCalculator implements Runnable {
        private final int id;
        private final int nRowKey;
        private final int[] rowkeyColIndex;
        private final Long[] cuboidIds;
        private final Integer[][] cuboidsBitSet;
        private volatile HLLCounter[] cuboidsHLL = null;

        //about details of the new algorithm, please see KYLIN-2518
        private final boolean isNewAlgorithm;
        private final HashFunction hf;
        private long[] rowHashCodesLong;

        private BlockingQueue<String[]> queue = new LinkedBlockingQueue<String[]>(2000);
        private Thread workThread;
        private volatile boolean stop;

        public CuboidStatCalculator(int id, int[] rowkeyColIndex, Long[] cuboidIds, Integer[][] cuboidsBitSet,
                boolean isUsePutRowKeyToHllNewAlgorithm, HLLCounter[] cuboidsHLL) {
            this.id = id;
            this.nRowKey = rowkeyColIndex.length;
            this.rowkeyColIndex = rowkeyColIndex;
            this.cuboidIds = cuboidIds;
            this.cuboidsBitSet = cuboidsBitSet;
            this.isNewAlgorithm = isUsePutRowKeyToHllNewAlgorithm;
            if (!isNewAlgorithm) {
                this.hf = Hashing.murmur3_32();
            } else {
                rowHashCodesLong = new long[nRowKey];
                this.hf = Hashing.murmur3_128();
            }
            this.cuboidsHLL = cuboidsHLL;
            workThread = new Thread(this);
        }

        public void start() {
            logger.info("cuboid stats calculator:" + id + " started, handle cuboids number:" + cuboidIds.length);
            workThread.start();
        }

        public void putRow(final String[] row) {
            String[] copyRow = Arrays.copyOf(row, row.length);
            try {
                queue.put(copyRow);
            } catch (InterruptedException e) {
                logger.error("interrupt", e);
            }
        }

        public void waitForCompletion() {
            stop = true;
            try {
                workThread.join();
            } catch (InterruptedException e) {
                logger.error("interrupt", e);
            }
        }

<<<<<<< HEAD
    @Override
    protected void doCleanup(Context context) throws IOException, InterruptedException {
        ByteBuffer hllBuf = ByteBuffer.allocate(BufferedMeasureCodec.DEFAULT_BUFFER_SIZE);
        // output each cuboid's hll to reducer, key is 0 - cuboidId
        HLLCounter hll;
        for (int i = 0; i < cuboidIds.length; i++) {
            hll = allCuboidsHLL[i];

            tmpbuf.clear();
            tmpbuf.put(MARK_FOR_HLL); // one byte
            tmpbuf.putLong(cuboidIds[i]);
            outputKey.set(tmpbuf.array(), 0, tmpbuf.position());
            hllBuf.clear();
            hll.writeRegisters(hllBuf);
            outputValue.set(hllBuf.array(), 0, hllBuf.position());
            sortableKey.init(outputKey, (byte) 0);
            context.write(sortableKey, outputValue);
=======
        private void putRowKeyToHLLOld(String[] row) {
            //generate hash for each row key column
            byte[][] rowHashCodes = new byte[nRowKey][];
            for (int i = 0; i < nRowKey; i++) {
                Hasher hc = hf.newHasher();
                String colValue = row[rowkeyColIndex[i]];
                if (colValue != null) {
                    rowHashCodes[i] = hc.putString(colValue).hash().asBytes();
                } else {
                    rowHashCodes[i] = hc.putInt(0).hash().asBytes();
                }
            }

            // user the row key column hash to get a consolidated hash for each cuboid
            for (int i = 0, n = cuboidsBitSet.length; i < n; i++) {
                Hasher hc = hf.newHasher();
                for (int position = 0; position < cuboidsBitSet[i].length; position++) {
                    hc.putBytes(rowHashCodes[cuboidsBitSet[i][position]]);
                }

                cuboidsHLL[i].add(hc.hash().asBytes());
            }
>>>>>>> 5f2eff68
        }

        private void putRowKeyToHLLNew(String[] row) {
            //generate hash for each row key column
            for (int i = 0; i < nRowKey; i++) {
                Hasher hc = hf.newHasher();
                String colValue = row[rowkeyColIndex[i]];
                if (colValue == null)
                    colValue = "0";
                byte[] bytes = hc.putString(colValue).hash().asBytes();
                rowHashCodesLong[i] = (Bytes.toLong(bytes) + i);//add column ordinal to the hash value to distinguish between (a,b) and (b,a)
            }

            // user the row key column hash to get a consolidated hash for each cuboid
            for (int i = 0, n = cuboidsBitSet.length; i < n; i++) {
                long value = 0;
                for (int position = 0; position < cuboidsBitSet[i].length; position++) {
                    value += rowHashCodesLong[cuboidsBitSet[i][position]];
                }
                cuboidsHLL[i].addHashDirectly(value);
            }
        }

        public HLLCounter[] getHLLCounters() {
            return cuboidsHLL;
        }

        public Long[] getCuboidIds() {
            return cuboidIds;
        }

        @Override
        public void run() {
            while (true) {
                String[] row = queue.poll();
                if (row == null && stop) {
                    logger.info("cuboid stats calculator:" + id + " completed.");
                    break;
                } else if (row == null) {
                    Thread.yield();
                    continue;
                }
                if (isNewAlgorithm) {
                    putRowKeyToHLLNew(row);
                } else {
                    putRowKeyToHLLOld(row);
                }
            }
        }
    }
}<|MERGE_RESOLUTION|>--- conflicted
+++ resolved
@@ -56,11 +56,6 @@
         BYTES
     }
 
-<<<<<<< HEAD
-    protected CuboidScheduler cuboidScheduler = null;
-=======
-    protected boolean collectStatistics = false;
->>>>>>> 5f2eff68
     protected int nRowKey;
     private Integer[][] allCuboidsBitSet = null;
     private HLLCounter[] allCuboidsHLL = null;
@@ -72,8 +67,6 @@
     private CuboidStatCalculator[] cuboidStatCalculators;
 
     private static final Text EMPTY_TEXT = new Text();
-    public static final byte MARK_FOR_PARTITION_COL = (byte) 0xFE;
-    public static final byte MARK_FOR_HLL = (byte) 0xFF;
 
     private int partitionColumnIndex = -1;
     private boolean needFetchPartitionCol = true;
@@ -84,18 +77,19 @@
     protected void doSetup(Context context) throws IOException {
         super.doSetup(context);
         tmpbuf = ByteBuffer.allocate(4096);
-<<<<<<< HEAD
+
         samplingPercentage = Integer
                 .parseInt(context.getConfiguration().get(BatchConstants.CFG_STATISTICS_SAMPLING_PERCENT));
-        cuboidScheduler = cubeDesc.getInitialCuboidScheduler();
         nRowKey = cubeDesc.getRowkey().getRowKeyColumns().length;
 
-        List<Long> cuboidIdList = Lists.newArrayList();
-        List<Integer[]> allCuboidsBitSetList = Lists.newArrayList();
-        addCuboidBitSet(baseCuboidId, allCuboidsBitSetList, cuboidIdList);
-
-        allCuboidsBitSet = allCuboidsBitSetList.toArray(new Integer[cuboidIdList.size()][]);
-        cuboidIds = cuboidIdList.toArray(new Long[cuboidIdList.size()]);
+        Set<Long> cuboidIdSet = Sets.newHashSet(cubeSeg.getCuboidScheduler().getAllCuboidIds());
+        if (StatisticsDecisionUtil.isAbleToOptimizeCubingPlan(cubeSeg)) {
+            // For cube planner, for every prebuilt cuboid, its related row count stats should be calculated
+            // If the precondition for trigger cube planner phase one is satisfied, we need to calculate row count stats for mandatory cuboids.
+            cuboidIdSet.addAll(cubeSeg.getCubeDesc().getMandatoryCuboids());
+        }
+        cuboidIds = cuboidIdSet.toArray(new Long[cuboidIdSet.size()]);
+        allCuboidsBitSet = CuboidUtil.getCuboidBitSet(cuboidIds, nRowKey);
 
         allCuboidsHLL = new HLLCounter[cuboidIds.length];
         for (int i = 0; i < cuboidIds.length; i++) {
@@ -115,94 +109,44 @@
             needFetchPartitionCol = true;
         }
         //for KYLIN-2518 backward compatibility
+        boolean isUsePutRowKeyToHllNewAlgorithm;
         if (KylinVersion.isBefore200(cubeDesc.getVersion())) {
             isUsePutRowKeyToHllNewAlgorithm = false;
-            hf = Hashing.murmur3_32();
             logger.info("Found KylinVersion : {}. Use old algorithm for cuboid sampling.", cubeDesc.getVersion());
         } else {
             isUsePutRowKeyToHllNewAlgorithm = true;
-            rowHashCodesLong = new long[nRowKey];
-            hf = Hashing.murmur3_128();
             logger.info(
                     "Found KylinVersion : {}. Use new algorithm for cuboid sampling. About the details of the new algorithm, please refer to KYLIN-2518",
                     cubeDesc.getVersion());
         }
 
-    }
-=======
-        collectStatistics = Boolean.parseBoolean(context.getConfiguration().get(BatchConstants.CFG_STATISTICS_ENABLED));
-        if (collectStatistics) {
-            samplingPercentage = Integer
-                    .parseInt(context.getConfiguration().get(BatchConstants.CFG_STATISTICS_SAMPLING_PERCENT));
-            nRowKey = cubeDesc.getRowkey().getRowKeyColumns().length;
-
-            Set<Long> cuboidIdSet = Sets.newHashSet(cubeSeg.getCuboidScheduler().getAllCuboidIds());
-            if (StatisticsDecisionUtil.isAbleToOptimizeCubingPlan(cubeSeg)) {
-                // For cube planner, for every prebuilt cuboid, its related row count stats should be calculated
-                // If the precondition for trigger cube planner phase one is satisfied, we need to calculate row count stats for mandatory cuboids.
-                cuboidIdSet.addAll(cubeSeg.getCubeDesc().getMandatoryCuboids());
-            }
-            cuboidIds = cuboidIdSet.toArray(new Long[cuboidIdSet.size()]);
-            allCuboidsBitSet = CuboidUtil.getCuboidBitSet(cuboidIds, nRowKey);
-
-            allCuboidsHLL = new HLLCounter[cuboidIds.length];
-            for (int i = 0; i < cuboidIds.length; i++) {
-                allCuboidsHLL[i] = new HLLCounter(cubeDesc.getConfig().getCubeStatsHLLPrecision(), RegisterType.DENSE);
-            }
-
-            TblColRef partitionColRef = cubeDesc.getModel().getPartitionDesc().getPartitionDateColumnRef();
-            if (partitionColRef != null) {
-                partitionColumnIndex = intermediateTableDesc.getColumnIndex(partitionColRef);
-            }
-
-            // check whether need fetch the partition col values
-            if (partitionColumnIndex < 0) {
-                // if partition col not on cube, no need
-                needFetchPartitionCol = false;
-            } else {
-                needFetchPartitionCol = true;
-            }
-            //for KYLIN-2518 backward compatibility
-            boolean isUsePutRowKeyToHllNewAlgorithm;
-            if (KylinVersion.isBefore200(cubeDesc.getVersion())) {
-                isUsePutRowKeyToHllNewAlgorithm = false;
-                logger.info("Found KylinVersion : {}. Use old algorithm for cuboid sampling.", cubeDesc.getVersion());
-            } else {
-                isUsePutRowKeyToHllNewAlgorithm = true;
-                logger.info(
-                        "Found KylinVersion : {}. Use new algorithm for cuboid sampling. About the details of the new algorithm, please refer to KYLIN-2518",
-                        cubeDesc.getVersion());
-            }
->>>>>>> 5f2eff68
-
-            int calculatorNum = getStatsThreadNum(cuboidIds.length);
-            cuboidStatCalculators = new CuboidStatCalculator[calculatorNum];
-            int splitSize = cuboidIds.length / calculatorNum;
-            if (splitSize <= 0) {
-                splitSize = 1;
-            }
-            for (int i = 0; i < calculatorNum; i++) {
-                HLLCounter[] cuboidsHLLSplit;
-                Integer[][] cuboidsBitSetSplit;
-                Long[] cuboidIdSplit;
-                int start = i * splitSize;
-                if (start >= cuboidIds.length) {
-                    break;
-                }
-                int end = (i + 1) * splitSize;
-                if (i == calculatorNum - 1) {// last split
-                    end = cuboidIds.length;
-                }
-
-                cuboidsHLLSplit = Arrays.copyOfRange(allCuboidsHLL, start, end);
-                cuboidsBitSetSplit = Arrays.copyOfRange(allCuboidsBitSet, start, end);
-                cuboidIdSplit = Arrays.copyOfRange(cuboidIds, start, end);
-                CuboidStatCalculator calculator = new CuboidStatCalculator(i,
-                        intermediateTableDesc.getRowKeyColumnIndexes(), cuboidIdSplit, cuboidsBitSetSplit,
-                        isUsePutRowKeyToHllNewAlgorithm, cuboidsHLLSplit);
-                cuboidStatCalculators[i] = calculator;
-                calculator.start();
-            }
+        int calculatorNum = getStatsThreadNum(cuboidIds.length);
+        cuboidStatCalculators = new CuboidStatCalculator[calculatorNum];
+        int splitSize = cuboidIds.length / calculatorNum;
+        if (splitSize <= 0) {
+            splitSize = 1;
+        }
+        for (int i = 0; i < calculatorNum; i++) {
+            HLLCounter[] cuboidsHLLSplit;
+            Integer[][] cuboidsBitSetSplit;
+            Long[] cuboidIdSplit;
+            int start = i * splitSize;
+            if (start >= cuboidIds.length) {
+                break;
+            }
+            int end = (i + 1) * splitSize;
+            if (i == calculatorNum - 1) {// last split
+                end = cuboidIds.length;
+            }
+
+            cuboidsHLLSplit = Arrays.copyOfRange(allCuboidsHLL, start, end);
+            cuboidsBitSetSplit = Arrays.copyOfRange(allCuboidsBitSet, start, end);
+            cuboidIdSplit = Arrays.copyOfRange(cuboidIds, start, end);
+            CuboidStatCalculator calculator = new CuboidStatCalculator(i,
+                    intermediateTableDesc.getRowKeyColumnIndexes(), cuboidIdSplit, cuboidsBitSetSplit,
+                    isUsePutRowKeyToHllNewAlgorithm, cuboidsHLLSplit);
+            cuboidStatCalculators[i] = calculator;
+            calculator.start();
         }
     }
 
@@ -233,16 +177,8 @@
                 if (fieldValue == null)
                     continue;
 
-                int reducerIndex;
-                if (uhcIndex[i] == 0) {
-                    //for the normal dictionary column
-                    reducerIndex = columnIndexToReducerBeginId.get(i);
-                } else {
-                    //for the uhc
-                    reducerIndex = columnIndexToReducerBeginId.get(i)
-                            + (fieldValue.hashCode() & 0x7fffffff) % uhcReducerCount;
-                }
-
+                int reducerIndex = reducerMapping.getReducerIdForDictCol(i, fieldValue);
+                
                 tmpbuf.clear();
                 byte[] valueBytes = Bytes.toBytes(fieldValue);
                 int size = valueBytes.length + 1;
@@ -264,18 +200,8 @@
                 }
             }
 
-<<<<<<< HEAD
             if (rowCount % 100 < samplingPercentage) {
-                if (isUsePutRowKeyToHllNewAlgorithm) {
-                    putRowKeyToHLLNew(row);
-                } else {
-                    putRowKeyToHLLOld(row);
-=======
-            if (collectStatistics) {
-                if (rowCount % 100 < samplingPercentage) {
-                    putRowKeyToHLL(row);
->>>>>>> 5f2eff68
-                }
+                putRowKeyToHLL(row);
             }
 
             if (needFetchPartitionCol == true) {
@@ -287,7 +213,7 @@
                     if (size >= tmpbuf.capacity()) {
                         tmpbuf = ByteBuffer.allocate(countNewSize(tmpbuf.capacity(), size));
                     }
-                    tmpbuf.put(MARK_FOR_PARTITION_COL);
+                    tmpbuf.put((byte) FactDistinctColumnsReducerMapping.MARK_FOR_PARTITION_COL);
                     tmpbuf.put(valueBytes);
                     outputKey.set(tmpbuf.array(), 0, tmpbuf.position());
                     sortableKey.init(outputKey, (byte) 0);
@@ -315,29 +241,27 @@
 
     @Override
     protected void doCleanup(Context context) throws IOException, InterruptedException {
-        if (collectStatistics) {
-            ByteBuffer hllBuf = ByteBuffer.allocate(BufferedMeasureCodec.DEFAULT_BUFFER_SIZE);
-            // output each cuboid's hll to reducer, key is 0 - cuboidId
-            for (CuboidStatCalculator cuboidStatCalculator : cuboidStatCalculators) {
-                cuboidStatCalculator.waitForCompletion();
-            }
-            for (CuboidStatCalculator cuboidStatCalculator : cuboidStatCalculators) {
-                Long[] cuboidIds = cuboidStatCalculator.getCuboidIds();
-                HLLCounter[] cuboidsHLL = cuboidStatCalculator.getHLLCounters();
-                HLLCounter hll;
-
-                for (int i = 0; i < cuboidIds.length; i++) {
-                    hll = cuboidsHLL[i];
-                    tmpbuf.clear();
-                    tmpbuf.put(MARK_FOR_HLL); // one byte
-                    tmpbuf.putLong(cuboidIds[i]);
-                    outputKey.set(tmpbuf.array(), 0, tmpbuf.position());
-                    hllBuf.clear();
-                    hll.writeRegisters(hllBuf);
-                    outputValue.set(hllBuf.array(), 0, hllBuf.position());
-                    sortableKey.init(outputKey, (byte) 0);
-                    context.write(sortableKey, outputValue);
-                }
+        ByteBuffer hllBuf = ByteBuffer.allocate(BufferedMeasureCodec.DEFAULT_BUFFER_SIZE);
+        // output each cuboid's hll to reducer, key is 0 - cuboidId
+        for (CuboidStatCalculator cuboidStatCalculator : cuboidStatCalculators) {
+            cuboidStatCalculator.waitForCompletion();
+        }
+        for (CuboidStatCalculator cuboidStatCalculator : cuboidStatCalculators) {
+            Long[] cuboidIds = cuboidStatCalculator.getCuboidIds();
+            HLLCounter[] cuboidsHLL = cuboidStatCalculator.getHLLCounters();
+            HLLCounter hll;
+
+            for (int i = 0; i < cuboidIds.length; i++) {
+                hll = cuboidsHLL[i];
+                tmpbuf.clear();
+                tmpbuf.put((byte) FactDistinctColumnsReducerMapping.MARK_FOR_HLL_COUNTER); // one byte
+                tmpbuf.putLong(cuboidIds[i]);
+                outputKey.set(tmpbuf.array(), 0, tmpbuf.position());
+                hllBuf.clear();
+                hll.writeRegisters(hllBuf);
+                outputValue.set(hllBuf.array(), 0, hllBuf.position());
+                sortableKey.init(outputKey, (byte) 0);
+                context.write(sortableKey, outputValue);
             }
         }
     }
@@ -408,25 +332,6 @@
             }
         }
 
-<<<<<<< HEAD
-    @Override
-    protected void doCleanup(Context context) throws IOException, InterruptedException {
-        ByteBuffer hllBuf = ByteBuffer.allocate(BufferedMeasureCodec.DEFAULT_BUFFER_SIZE);
-        // output each cuboid's hll to reducer, key is 0 - cuboidId
-        HLLCounter hll;
-        for (int i = 0; i < cuboidIds.length; i++) {
-            hll = allCuboidsHLL[i];
-
-            tmpbuf.clear();
-            tmpbuf.put(MARK_FOR_HLL); // one byte
-            tmpbuf.putLong(cuboidIds[i]);
-            outputKey.set(tmpbuf.array(), 0, tmpbuf.position());
-            hllBuf.clear();
-            hll.writeRegisters(hllBuf);
-            outputValue.set(hllBuf.array(), 0, hllBuf.position());
-            sortableKey.init(outputKey, (byte) 0);
-            context.write(sortableKey, outputValue);
-=======
         private void putRowKeyToHLLOld(String[] row) {
             //generate hash for each row key column
             byte[][] rowHashCodes = new byte[nRowKey][];
@@ -449,7 +354,6 @@
 
                 cuboidsHLL[i].add(hc.hash().asBytes());
             }
->>>>>>> 5f2eff68
         }
 
         private void putRowKeyToHLLNew(String[] row) {
