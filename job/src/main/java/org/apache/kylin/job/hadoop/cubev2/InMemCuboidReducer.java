--- conflicted
+++ resolved
@@ -45,13 +45,8 @@
 
     @Override
     protected void setup(Context context) throws IOException {
-<<<<<<< HEAD
-        super.publishConfiguration(context.getConfiguration());
+        super.bindCurrentConfiguration(context.getConfiguration());
         String cubeName = context.getConfiguration().get(BatchConstants.CFG_CUBE_NAME).toUpperCase();
-=======
-        super.bindCurrentConfiguration(context.getConfiguration());
-        cubeName = context.getConfiguration().get(BatchConstants.CFG_CUBE_NAME).toUpperCase();
->>>>>>> 8d9e2df9
 
         KylinConfig config = AbstractHadoopJob.loadKylinPropsAndMetadata();
 
